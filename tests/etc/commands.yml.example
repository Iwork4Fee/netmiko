--- conflicted
+++ resolved
@@ -311,7 +311,6 @@
   save_config_confirm: False
   save_config_response: 'OK'
 
-<<<<<<< HEAD
 supermicro_usp:
   version: "show version"
   basic: "show ip interface"
@@ -324,9 +323,8 @@
   save_config_confirm: False
   save_config_response: '[OK]'
   support_commit: False
-=======
+
 sophos_sfos:
   version: "system diagnostics show version-info"
   basic: "system diagnostics utilities route lookup 172.16.16.16"
-  extended_output: "system diagnostics show version-info"
->>>>>>> 25101413
+  extended_output: "system diagnostics show version-info"