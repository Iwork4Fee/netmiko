--- conflicted
+++ resolved
@@ -1,10 +1,12 @@
 from typing import Optional
 import time
 import re
-<<<<<<< HEAD
+import warnings
 from os import path
 from paramiko import SSHClient
-from netmiko.base_connection import BaseConnection
+
+from netmiko.no_enable import NoEnable
+from netmiko.base_connection import BaseConnection, DELAY_FACTOR_DEPR_SIMPLE_MSG
 
 
 class SSHClient_noauth(SSHClient):
@@ -15,15 +17,7 @@
         return
 
 
-class PaloAltoPanosBase(BaseConnection):
-=======
-import warnings
-from netmiko.no_enable import NoEnable
-from netmiko.base_connection import BaseConnection, DELAY_FACTOR_DEPR_SIMPLE_MSG
-
-
 class PaloAltoPanosBase(NoEnable, BaseConnection):
->>>>>>> 2a7a4b8f
     """
     Implement methods for interacting with PaloAlto devices.
 
@@ -47,8 +41,7 @@
         time.sleep(0.3 * self.global_delay_factor)
         self.clear_buffer()
 
-<<<<<<< HEAD
-    def special_login_handler(self, delay_factor=1):
+    def special_login_handler(self, delay_factor: float = 1.0) -> None:
         """
         PAN-OS may present something similar to the following on login.
 
@@ -83,20 +76,6 @@
             time.sleep(delay_factor * 0.5)
             i += 1
 
-    def check_enable_mode(self, *args, **kwargs):
-        """No enable mode on PaloAlto."""
-        pass
-
-    def enable(self, *args, **kwargs):
-        """No enable mode on PaloAlto."""
-        pass
-
-    def exit_enable_mode(self, *args, **kwargs):
-        """No enable mode on PaloAlto."""
-        pass
-
-=======
->>>>>>> 2a7a4b8f
     def check_config_mode(self, check_string="]"):
         """Checks if the device is in configuration mode or not."""
         return super().check_config_mode(check_string=check_string)
